--- conflicted
+++ resolved
@@ -104,8 +104,6 @@
         vShape.batchSize == expectedV.batchSize && vShape.numHeads == expectedV.numHeads &&
         vShape.sequenceLength == expectedV.sequenceLength && vShape.headDimension == expectedV
         .headDimension
-<<<<<<< HEAD
-=======
     }
   }
 }
@@ -114,7 +112,6 @@
   var isMultiQuery: Bool {
     if case .multiQuery = self {
       return true
->>>>>>> 1adce159
     }
     return false
   }
@@ -215,9 +212,6 @@
   }
 
   /// Create legacy single-head descriptor for compatibility
-<<<<<<< HEAD
-  public func legacyDescriptor(batchIndex _: UInt32, headIndex _: UInt32) -> AttentionDescriptor {
-=======
   public func legacyDescriptor(
     batchIndex _: UInt32,
     headIndex _: UInt32,
@@ -226,7 +220,6 @@
     -> AttentionDescriptor
   {
     _ = overrideKVHeadIndex
->>>>>>> 1adce159
     var descriptor = baseDescriptor
 
     // Set matrix dimensions for single head

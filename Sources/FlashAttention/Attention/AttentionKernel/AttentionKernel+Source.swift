//
//  AttentionKernel+Source.swift
//  FlashAttention
//
//  Created by Philip Turner on 7/2/24.
//

// Top level specification of the code structure.

import Foundation

public extension AttentionKernel {
  func createSource() -> String {
    func createLoop() -> String {
      switch type {
      case .forward:
        loopForward()
      case .backwardQuery:
        loopBackwardQuery()
      case .backwardKeyValue:
        loopBackwardKeyValue()
      case .mlaCompressed:
        "" // MLA uses a separate kernel, not this template
      }
    }

    let source = """

    \(createMetalSimdgroupEvent())
    \(createMetalSimdgroupMatrixStorage())
    using namespace metal;

    \(createConstants())

    // Declare the function.
    kernel void attention(
      \(createBufferBindings())
      threadgroup uchar *threadgroup_block [[threadgroup(0)]],

      uint3 gid [[threadgroup_position_in_grid]],  // Now 3D: (block, head, batch)
      ushort sidx [[simdgroup_index_in_threadgroup]],
      ushort lane_id [[thread_index_in_simdgroup]]
    ) {
      ushort2 morton_offset = morton_order(lane_id);

      // Extract dimensions from 3D grid position
      uint block_id = gid.x;    // Sequence block index
      uint head_id = gid.y;     // Head index
      uint batch_id = gid.z;    // Batch index

      // For backward compatibility, compute original parallelization_group_offset
      uint parallelization_group_offset = block_id;
      parallelization_group_offset *= \(blockDimensions.parallelization);

      // Return early if the entire SIMD is out of bounds.
      if (\(parallelizationGroupOffset) >= \(parallelizationDimension)) {
        return;
      }

      // Check if multi-head parameters are provided
      // For single-head kernels created directly (not via MultiHeadAttention),
      // these pointers will be null
      if (multi_head.enabled != 0) {
        // Multi-head attention mode
        uint num_heads = multi_head.num_heads;
        uint num_kv_heads = multi_head.num_kv_heads;
        uint head_dimension = multi_head.head_dimension;
        uint sequence_length = multi_head.sequence_length;

        // Calculate buffer offsets for multi-head attention
        // Handle broadcast modes for K/V heads
        uint kv_head_id = head_id;
        if (num_kv_heads < num_heads) {
          // Grouped query attention or multi-query attention
          kv_head_id = head_id % num_kv_heads;
        }

        // Calculate offsets for this batch/head combination
        // Check if stride information is provided for non-contiguous tensor support
<<<<<<< HEAD
        uint q_batch_head_offset =
          (batch_id * num_heads + head_id) * sequence_length * head_dimension;
        uint kv_batch_head_offset =
          (batch_id * num_kv_heads + kv_head_id) * sequence_length * head_dimension;
        uint o_batch_head_offset = q_batch_head_offset;  // Output has same shape as query
=======
        uint q_batch_head_offset = 0;
        uint kv_batch_head_offset = 0;
        uint o_batch_head_offset = 0;

        if (Q_strides != nullptr) {
          // Use stride-based offset calculation for non-contiguous tensors
          // Assuming 4D tensor layout: [batch, seq, heads, dim] or [batch, heads, seq, dim]
          // Strides tell us how to calculate the actual memory offset
          q_batch_head_offset = batch_id * Q_strides[0] + head_id * Q_strides[2];
        } else {
          // Fallback to contiguous layout assumption
          q_batch_head_offset = (batch_id * num_heads + head_id) * sequence_length * head_dimension;
        }

        if (K_strides != nullptr && V_strides != nullptr) {
          kv_batch_head_offset = batch_id * K_strides[0] + kv_head_id * K_strides[2];
        } else {
          kv_batch_head_offset = (batch_id * num_kv_heads + kv_head_id) * sequence_length * head_dimension;
        }

        o_batch_head_offset = q_batch_head_offset;  // Output has same shape as query
>>>>>>> 1adce159

        // Apply offsets to buffer pointers based on kernel type
        // Only apply offsets if we have multiple heads or batches
        if (num_heads > 1 || batch_id > 0) {
          \(createBufferOffsets())
        }
      }
      // Otherwise use single-head mode with original pointers

      \(createSetup())
      \(createLoop())
      \(createCleanup(type: type))
    }

    """

    // Force write source to file for debugging
    let sourceURL = URL(fileURLWithPath: "/tmp/quantized_attention_kernel.metal")
    do {
      try source.write(to: sourceURL, atomically: true, encoding: .utf8)
    } catch {}

    return source
  }
}

// MARK: - Function Signature

extension AttentionKernel {
  func createBufferOffsets() -> String {
    switch type {
    case .forward:
      """
      Q = Q + q_batch_head_offset;
      K = K + kv_batch_head_offset;
      V = V + kv_batch_head_offset;
      O = O + o_batch_head_offset;
      L = L + (batch_id * num_heads + head_id) * sequence_length;
      """
    case .backwardQuery:
      """
      Q = Q + q_batch_head_offset;
      K = K + kv_batch_head_offset;
      V = V + kv_batch_head_offset;
      O = O + o_batch_head_offset;
      dO = dO + o_batch_head_offset;
      dQ = dQ + q_batch_head_offset;
      L = L + (batch_id * num_heads + head_id) * sequence_length;
      D = D + (batch_id * num_heads + head_id) * sequence_length;
      """
    case .mlaCompressed:
      // MLA uses a separate kernel implementation
      ""
    case .backwardKeyValue:
      """
      Q = Q + q_batch_head_offset;
      K = K + kv_batch_head_offset;
      V = V + kv_batch_head_offset;
      dO = dO + o_batch_head_offset;
      dV = dV + kv_batch_head_offset;
      dK = dK + kv_batch_head_offset;
      L = L + (batch_id * num_heads + head_id) * sequence_length;
      D = D + (batch_id * num_heads + head_id) * sequence_length;
      """
    }
  }

  func createConstants() -> String {
    """

    // R = row dimension (output sequence)
    // C = column dimension (input sequence)
    constant uint R [[function_constant(0)]];
    constant uint C [[function_constant(1)]];

    // Sparsity pattern constants
    constant bool HAS_SLIDING_WINDOW [[function_constant(2)]];
    constant uint WINDOW_SIZE [[function_constant(3)]];
    constant bool IS_CAUSAL [[function_constant(4)]];

    // Blockwise quantization constants per operand
    constant bool HAS_BLOCKWISE_Q [[function_constant(5)]];
    constant bool HAS_BLOCKWISE_K [[function_constant(6)]];
    constant bool HAS_BLOCKWISE_V [[function_constant(7)]];
    constant uint BLOCK_SIZE_K [[function_constant(8)]];

    // Sparse masking and broadcast metadata
    constant bool HAS_SPARSE_RANGES [[function_constant(9)]];
    constant bool HAS_BLOCK_SPARSE [[function_constant(10)]];
    constant bool IS_MQA_MODE [[function_constant(11)]];
    constant uint NUM_KV_HEADS [[function_constant(12)]];

    struct MultiHeadParams {
      uint enabled;
      uint num_heads;
      uint num_kv_heads;
      uint head_dimension;
      uint sequence_length;
    };

    """
  }

  func createBufferBindings() -> String {
    // What operands does the kernel use?
    var operands: [AttentionOperand] = []
    switch type {
    case .forward:
      // To simplify the implementation, we always compute log-sum-exp in the
      // forward pass. Even when it will never be used (model inference).
      // If this is an issue, clients can change the code to selectively
      // omit the 'L' operand.
      operands += [.Q, .K, .V, .O]
      operands += [.L]
    case .backwardQuery:
      operands += [.Q, .K, .V, .O]
      operands += [.dO, .dQ]
      operands += [.L, .D]
    case .backwardKeyValue:
      operands += [.Q, .K, .V]
      operands += [.dO, .dV, .dK]
      operands += [.L, .D]
    case .mlaCompressed:
      // MLA has different operands: Q, KV_latent, W_decompress_k, W_decompress_v, O
      // For compatibility, use standard operands
      operands += [.Q, .O]
    }
    operands.sort {
      $0.bufferBinding! < $1.bufferBinding!
    }

    var output = ""
    var currentBufferIndex = 0

    // First pass: regular operand buffers
    for operand in operands {
      let bufferIndex = operand.bufferBinding!
      currentBufferIndex = max(currentBufferIndex, Int(bufferIndex) + 1)

      var line = "device \(memoryName(operand))* \(operand) "
      line += "[[buffer(\(bufferIndex))]],"
      output += "  " + line + "\n"
    }

    // Second pass: quantization parameters for quantized operands
    for operand in operands where isQuantized(operand) {
      let operandName = "\(operand)".lowercased()

      // Scale parameter
      output += "  constant float &\(operandName)_scale [[buffer(\(currentBufferIndex))]], \n"
      currentBufferIndex += 1

      // Zero point parameter
      output +=
        "  constant int32_t &\(operandName)_zero_point [[buffer(\(currentBufferIndex))]], \n"
      currentBufferIndex += 1

    }

    // Third pass: blockwise quantization parameters for quantized operands
    for operand in operands where isQuantized(operand) {
      let operandName = "\(operand)".lowercased()

      // Block scales buffer (for per-block quantization)
      output +=
        "  device const float* \(operandName)_block_scales [[buffer(\(currentBufferIndex))]], \n"
      currentBufferIndex += 1

      // Block zero points buffer (for per-block quantization)
      output +=
        "  device const int32_t* \(operandName)_block_zero_points [[buffer(\(currentBufferIndex))]], \n"
<<<<<<< HEAD
      currentBufferIndex += 1

      // Precomputed sums buffer (optional, mainly for weights)
      output +=
        "  device const float* \(operandName)_precomputed_sums [[buffer(\(currentBufferIndex))]], \n"
      currentBufferIndex += 1
    }

    // Add dummy parameters for operands that are actually referenced in quantization code
    // This is based on the accumulation patterns in AttentionKernel+Accumulate.swift
    let definitelyNeededOperands: [AttentionOperand] = []

    // Add P and V since they are used in the accumulate code (P*V -> O)
    if operands.contains(.V), !operands.contains(where: { $0 == .V && isQuantized($0) }) {
      output += "  device const float* v_block_scales [[buffer(\(currentBufferIndex))]], \n"
      currentBufferIndex += 1
      output += "  device const int32_t* v_block_zero_points [[buffer(\(currentBufferIndex))]], \n"
      currentBufferIndex += 1
      output += "  device const float* v_precomputed_sums [[buffer(\(currentBufferIndex))]], \n"
      currentBufferIndex += 1
    }

    // P is always referenced in accumulate code but never in operands (internal matrix)
    output += "  device const float* p_block_scales [[buffer(\(currentBufferIndex))]], \n"
    currentBufferIndex += 1
    output += "  device const int32_t* p_block_zero_points [[buffer(\(currentBufferIndex))]], \n"
    currentBufferIndex += 1
    output += "  device const float* p_precomputed_sums [[buffer(\(currentBufferIndex))]], \n"
    currentBufferIndex += 1

    // Fourth pass: multi-head attention parameters (optional, with default values)
    output +=
      "  constant MultiHeadParams &multi_head [[buffer(\(currentBufferIndex))]], \n"
    currentBufferIndex += 1

    output += "  device float *mask_buffer [[buffer(\(currentBufferIndex))]], \n"
=======
      currentBufferIndex += 1
    }

    // Fourth pass: stride information for handling non-contiguous tensors
    // Add stride buffers for Q, K, V, O tensors to support PyTorch non-contiguous layouts
    let stridedOperands = [AttentionOperand.Q, AttentionOperand.K, AttentionOperand.V]
    for operand in stridedOperands {
      if !operands.contains(operand) {
        continue
      }

      output += "  constant int64_t* \(operand)_strides [[buffer(\(currentBufferIndex))]], \n"
      currentBufferIndex += 1
    }

    // Fifth pass: multi-head attention parameters (optional, with default values)
    output += "  constant uint *num_heads_ptr [[buffer(\(currentBufferIndex))]], \n"
    currentBufferIndex += 1
    output += "  constant uint *num_kv_heads_ptr [[buffer(\(currentBufferIndex))]], \n"
    currentBufferIndex += 1
    output += "  constant uint *head_dimension_ptr [[buffer(\(currentBufferIndex))]], \n"
    currentBufferIndex += 1
    output += "  constant uint *sequence_length_ptr [[buffer(\(currentBufferIndex))]], \n"
    currentBufferIndex += 1

    output += "  device char *mask_buffer_bytes [[buffer(\(currentBufferIndex))]], \n"
>>>>>>> 1adce159
    currentBufferIndex += 1

    return output
  }
}

// MARK: - Outer Loop

// Forward
//   for c in 0..<C {
//     load K[c]
//     S = Q * K^T
//     (m, l, P) = softmax(m, l, S * scaleFactor)
//
//     O *= correction
//     load V[c]
//     O += P * V
//   }
//   O /= l
//
//   L = m + logBaseE(l)
//
// Backward Query
//   D = dO * O
//
//   for c in 0..<C {
//     load K[c]
//     S = Q * K^T
//     P = exp(S - L)
//
//     load V[c]
//     dP = dO * V^T
//     dS = P * (dP - D) * scaleFactor
//
//     load K[c]
//     dQ += dS * K
//   }
//
// Backward Key-Value
//   for r in 0..<R {
//     load Q[r]
//     load L[r]
//     S^T = K * Q^T
//     P^T = exp(S^T - L)
//
//     load dO[r]
//     dV += P^T * dO
//
//     load dO[r]
//     load D[r]
//     dP^T = V * dO^T
//     dS^T = P^T * (dP^T - D) * scaleFactor
//
//     load Q[r]
//     dK += dS^T * Q
//   }

extension AttentionKernel {
  func loopForward() -> String {
    var outerProductDesc = AttentionOuterProductDescriptor()
    outerProductDesc.A = .Q
    outerProductDesc.B = .K
    outerProductDesc.C = .S
    let QKT = outerProduct(descriptor: outerProductDesc)

    var accumulateDesc = AttentionAccumulateDescriptor()
    accumulateDesc.A = .P
    accumulateDesc.B = .V
    accumulateDesc.C = .O
    accumulateDesc.everyIterationScale = "correction"
    accumulateDesc.lastIterationScale = "fast::divide(1, l)"
    let PV = accumulate(descriptor: accumulateDesc)

    return """

    // Outer loop over the traversal dimension.
    for (uint c = 0; c < C; c += \(blockDimensions.traversal)) {
      // S = Q * K^T
      \(QKT)
      \(maskAttentionMatrixEdge())
      \(applyExternalMask())
      \(maskSparsityPattern())

      // m = reduce(m)
      \(onlineReduceMaximum())

      // correction = exp(m_old) / exp(m_new)
      \(onlineCorrectO())

      // P = softmax(S * scaleFactor)
      \(optimizedSoftmax(derivative: false))

      // l = reduce(l)
      \(onlineReduceSum())

      // O *= correction
      // O += P * V
      // O /= l
      \(PV)
    }

    """
  }

  func loopBackwardQuery() -> String {
    var outerProductDesc = AttentionOuterProductDescriptor()
    outerProductDesc.A = .Q
    outerProductDesc.B = .K
    outerProductDesc.C = .S
    let QKT = outerProduct(descriptor: outerProductDesc)

    outerProductDesc = AttentionOuterProductDescriptor()
    outerProductDesc.A = .dO
    outerProductDesc.B = .V
    outerProductDesc.C = .dP
    let dOVT = outerProduct(descriptor: outerProductDesc)

    var accumulateDesc = AttentionAccumulateDescriptor()
    accumulateDesc.A = .dS
    accumulateDesc.B = .K
    accumulateDesc.C = .dQ
    let dSK = accumulate(descriptor: accumulateDesc)

    return """

    // Outer loop over the traversal dimension.
    for (uint c = 0; c < C; c += \(blockDimensions.traversal)) {
      // S = Q * K^T
      \(QKT)
      \(maskSparsityPattern())

      // P = softmax(S * scaleFactor)
      \(optimizedSoftmax(derivative: false))

      // dP = dO * V^T
      \(dOVT)

      // dS = P * (dP - D) * scaleFactor
      \(optimizedSoftmax(derivative: true))

      // dQ += dS * K
      \(dSK)
    }

    """
  }

  func loopBackwardKeyValue() -> String {
    var outerProductDesc = AttentionOuterProductDescriptor()
    outerProductDesc.A = .K
    outerProductDesc.B = .Q
    outerProductDesc.C = .S // S^T
    let KQT = outerProduct(descriptor: outerProductDesc)

    var accumulateDesc = AttentionAccumulateDescriptor()
    accumulateDesc.A = .P // P^T
    accumulateDesc.B = .dO
    accumulateDesc.C = .dV
    let PTdO = accumulate(descriptor: accumulateDesc)

    outerProductDesc = AttentionOuterProductDescriptor()
    outerProductDesc.A = .V
    outerProductDesc.B = .dO
    outerProductDesc.C = .dP // dP^T
    let VdOT = outerProduct(descriptor: outerProductDesc)

    accumulateDesc = AttentionAccumulateDescriptor()
    accumulateDesc.A = .dS // dS^T
    accumulateDesc.B = .Q
    accumulateDesc.C = .dK
    let dSTQ = accumulate(descriptor: accumulateDesc)

    return """

    // Outer loop over the traversal dimension.
    for (uint r = 0; r < R; r += \(blockDimensions.traversal)) {
      // S^T = K * Q^T
      \(KQT)
      \(maskSparsityPatternTransposed())

      // P^T = exp(S^T - L)
      \(optimizedSoftmax(derivative: false))

      // dV += P^T * dO
      \(PTdO)

      // dP^T = V * dO^T
      \(VdOT)

      // dS^T = P^T * (dP^T - D) * scaleFactor
      \(optimizedSoftmax(derivative: true))

      // dK += dS^T * Q
      \(dSTQ)
    }

    """
  }
}<|MERGE_RESOLUTION|>--- conflicted
+++ resolved
@@ -77,35 +77,11 @@
 
         // Calculate offsets for this batch/head combination
         // Check if stride information is provided for non-contiguous tensor support
-<<<<<<< HEAD
         uint q_batch_head_offset =
           (batch_id * num_heads + head_id) * sequence_length * head_dimension;
         uint kv_batch_head_offset =
           (batch_id * num_kv_heads + kv_head_id) * sequence_length * head_dimension;
         uint o_batch_head_offset = q_batch_head_offset;  // Output has same shape as query
-=======
-        uint q_batch_head_offset = 0;
-        uint kv_batch_head_offset = 0;
-        uint o_batch_head_offset = 0;
-
-        if (Q_strides != nullptr) {
-          // Use stride-based offset calculation for non-contiguous tensors
-          // Assuming 4D tensor layout: [batch, seq, heads, dim] or [batch, heads, seq, dim]
-          // Strides tell us how to calculate the actual memory offset
-          q_batch_head_offset = batch_id * Q_strides[0] + head_id * Q_strides[2];
-        } else {
-          // Fallback to contiguous layout assumption
-          q_batch_head_offset = (batch_id * num_heads + head_id) * sequence_length * head_dimension;
-        }
-
-        if (K_strides != nullptr && V_strides != nullptr) {
-          kv_batch_head_offset = batch_id * K_strides[0] + kv_head_id * K_strides[2];
-        } else {
-          kv_batch_head_offset = (batch_id * num_kv_heads + kv_head_id) * sequence_length * head_dimension;
-        }
-
-        o_batch_head_offset = q_batch_head_offset;  // Output has same shape as query
->>>>>>> 1adce159
 
         // Apply offsets to buffer pointers based on kernel type
         // Only apply offsets if we have multiple heads or batches
@@ -277,9 +253,7 @@
       // Block zero points buffer (for per-block quantization)
       output +=
         "  device const int32_t* \(operandName)_block_zero_points [[buffer(\(currentBufferIndex))]], \n"
-<<<<<<< HEAD
-      currentBufferIndex += 1
-
+      currentBufferIndex += 1
       // Precomputed sums buffer (optional, mainly for weights)
       output +=
         "  device const float* \(operandName)_precomputed_sums [[buffer(\(currentBufferIndex))]], \n"
@@ -313,35 +287,7 @@
       "  constant MultiHeadParams &multi_head [[buffer(\(currentBufferIndex))]], \n"
     currentBufferIndex += 1
 
-    output += "  device float *mask_buffer [[buffer(\(currentBufferIndex))]], \n"
-=======
-      currentBufferIndex += 1
-    }
-
-    // Fourth pass: stride information for handling non-contiguous tensors
-    // Add stride buffers for Q, K, V, O tensors to support PyTorch non-contiguous layouts
-    let stridedOperands = [AttentionOperand.Q, AttentionOperand.K, AttentionOperand.V]
-    for operand in stridedOperands {
-      if !operands.contains(operand) {
-        continue
-      }
-
-      output += "  constant int64_t* \(operand)_strides [[buffer(\(currentBufferIndex))]], \n"
-      currentBufferIndex += 1
-    }
-
-    // Fifth pass: multi-head attention parameters (optional, with default values)
-    output += "  constant uint *num_heads_ptr [[buffer(\(currentBufferIndex))]], \n"
-    currentBufferIndex += 1
-    output += "  constant uint *num_kv_heads_ptr [[buffer(\(currentBufferIndex))]], \n"
-    currentBufferIndex += 1
-    output += "  constant uint *head_dimension_ptr [[buffer(\(currentBufferIndex))]], \n"
-    currentBufferIndex += 1
-    output += "  constant uint *sequence_length_ptr [[buffer(\(currentBufferIndex))]], \n"
-    currentBufferIndex += 1
-
     output += "  device char *mask_buffer_bytes [[buffer(\(currentBufferIndex))]], \n"
->>>>>>> 1adce159
     currentBufferIndex += 1
 
     return output
